--- conflicted
+++ resolved
@@ -1395,8 +1395,6 @@
 	assert(OverloadSet.fun(b) == "double");
 	assert(OverloadSet.fun(c) == "string");
 }
-
-<<<<<<< HEAD
 
 /**
  * Replaces all occurrences of `From` into `To`, in one or more types `T`
@@ -1703,12 +1701,12 @@
 	alias Nat = SumType!(Flag!"0", Tuple!(This*));
 	static assert(__traits(compiles, SumType!(Nat)));
 	static assert(__traits(compiles, SumType!(Nat*, Tuple!(This*, This*))));
-=======
+}
+  
 // Github issue #24
 @safe unittest {
 	assert(__traits(compiles, () @nogc {
 		int acc = 0;
 		SumType!int(1).match!((int x) => acc += x);
 	}));
->>>>>>> 4a127584
 }